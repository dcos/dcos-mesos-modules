--- conflicted
+++ resolved
@@ -20,20 +20,14 @@
   optimized ${GLOG_LIB_RELEASE}
   debug     ${GLOG_LIB_DEBUG}
   ${HTTP_PARSER_LIB}
-<<<<<<< HEAD
   optimized ${PROTOBUF_LIB_RELEASE}
   debug     ${PROTOBUF_LIB_DEBUG}
-=======
-  ${PROTOBUF_LIB}
   ${OPENSSL_LIBRARIES}
->>>>>>> eae1394d
   ${MESOS_PROTOBUFS_LIB}
   ${MESOS_LIB}
   Mswsock
   Userenv
   Ws2_32
-  ${OPENSSL_CRYPTO_LIBRARY}
-  ${OPENSSL_SSL_LIBRARY}
 )
 
 add_executable(mesos-journald-logger journald.cpp)
